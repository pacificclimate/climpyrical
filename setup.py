--- conflicted
+++ resolved
@@ -27,7 +27,7 @@
     author="Nic Annau",
     author_email="nannau@uvic.ca",
     zip_safe=True,
-<<<<<<< HEAD
+    datacube_testing
     scripts=["climpyrical/datacube.py", "climpyrical/mask.py"],
     install_requires=["numpy", "shapely", "geopandas", "xarray"],
     tests_require=["pytest"],
@@ -35,16 +35,6 @@
     package_dir={"climpyircal": "climpyrical"},
     package_data={"climpyrical": ["tests/data/*", "climpyrical"]},
     classifiers="""
-=======
-    scripts=[
-        'climpyrical/mask.py',
-    ],
-    install_requires=['numpy', 'shapely', 'geopandas', 'xarray'],
-    tests_require=['pytest'],
-    cmdclass={'test': PyTest},
-
-    classifiers='''
->>>>>>> 40195f3e
 Intended Audience :: Science/Research
 License :: GNU General Public License v3 (GPLv3)
 Operating System :: OS Independent
